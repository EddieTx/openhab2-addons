/**
 * Copyright (c) 2010-2014, openHAB.org and others.
 *
 * All rights reserved. This program and the accompanying materials
 * are made available under the terms of the Eclipse Public License v1.0
 * which accompanies this distribution, and is available at
 * http://www.eclipse.org/legal/epl-v10.html
 */
package org.openhab.binding.zwave.internal.converter;

import java.math.BigDecimal;
import java.util.Map;

import org.openhab.binding.zwave.internal.converter.state.BigDecimalDecimalTypeConverter;
import org.openhab.binding.zwave.internal.converter.state.BigDecimalOnOffTypeConverter;
import org.openhab.binding.zwave.internal.converter.state.BigDecimalOpenClosedTypeConverter;
import org.openhab.binding.zwave.internal.converter.state.ZWaveStateConverter;
import org.openhab.binding.zwave.internal.protocol.SerialMessage;
import org.openhab.binding.zwave.internal.protocol.ZWaveController;
import org.openhab.binding.zwave.internal.protocol.ZWaveNode;
import org.openhab.binding.zwave.internal.protocol.commandclass.ZWaveMeterCommandClass;
import org.openhab.binding.zwave.internal.protocol.commandclass.ZWaveMeterCommandClass.MeterScale;
import org.openhab.binding.zwave.internal.protocol.commandclass.ZWaveMeterCommandClass.ZWaveMeterValueEvent;
import org.openhab.binding.zwave.internal.protocol.commandclass.ZWaveMultiLevelSensorCommandClass;
import org.openhab.binding.zwave.internal.protocol.event.ZWaveCommandClassValueEvent;
import org.openhab.core.events.EventPublisher;
import org.openhab.core.items.Item;
import org.openhab.core.library.types.OnOffType;
import org.openhab.core.types.Command;
import org.openhab.core.types.State;
import org.slf4j.Logger;
import org.slf4j.LoggerFactory;

/***
 * ZWaveMultiLevelSensorConverter class. Converter for communication with the 
 * {@link ZWaveMultiLevelSensorCommandClass}. Implements polling of the sensor
 * status and receiving of sensor events.
 * @author Jan-Willem Spuij
 * @since 1.4.0
 */
public class ZWaveMeterConverter extends ZWaveCommandClassConverter<ZWaveMeterCommandClass> {

	private static final Logger logger = LoggerFactory.getLogger(ZWaveMeterConverter.class);
	private static final int REFRESH_INTERVAL = 0; // refresh interval in seconds for the multi level switch;

	/**
	 * Constructor. Creates a new instance of the {@link ZWaveMeterConverter} class.
	 * @param controller the {@link ZWaveController} to use for sending messages.
	 * @param eventPublisher the {@link EventPublisher} to use to publish events.
	 */
	public ZWaveMeterConverter(ZWaveController controller, EventPublisher eventPublisher) {
		super(controller, eventPublisher);
		
		// State and commmand converters used by this converter. 
		this.addStateConverter(new BigDecimalDecimalTypeConverter());
		this.addStateConverter(new BigDecimalOnOffTypeConverter());
		this.addStateConverter(new BigDecimalOpenClosedTypeConverter());
	}

	/**
	 * {@inheritDoc}
	 */
	@Override
	public void executeRefresh(ZWaveNode node, 
			ZWaveMeterCommandClass commandClass, int endpointId, Map<String,String> arguments) {
		String meterScale = arguments.get("meter_scale");
		SerialMessage serialMessage;

		logger.debug("Generating poll message for {} for node {} endpoint {}", commandClass.getCommandClass().getLabel(), node.getNodeId(), endpointId);
		
		if (meterScale != null) {
			serialMessage = node.encapsulate(commandClass.getMessage(MeterScale.getMeterScale(meterScale)), commandClass, endpointId);
		} else {
			serialMessage = node.encapsulate(commandClass.getValueMessage(), commandClass, endpointId);
		}
		
		if (serialMessage == null) {
			logger.warn("Generating message failed for command class = {}, node = {}, endpoint = {}", commandClass.getCommandClass().getLabel(), node.getNodeId(), endpointId);
			return;
		}
		
		this.getController().sendData(serialMessage);
	}

	/**
	 * {@inheritDoc}
	 */
	@Override
	public void handleEvent(ZWaveCommandClassValueEvent event, Item item, Map<String,String> arguments) {
		ZWaveStateConverter<?,?> converter = this.getStateConverter(item, event.getValue());
<<<<<<< HEAD

=======
		
>>>>>>> 7a259c90
		if (converter == null) {
			logger.warn("No converter found for item = {}, node = {} endpoint = {}, ignoring event.", item.getName(), event.getNodeId(), event.getEndpoint());
			return;
		}
		
		// we ignore any meter reports for item bindings configured with 'meter_reset=true' 
		// since we don't want to be updating the 'reset' switch
		if ("true".equalsIgnoreCase(arguments.get("meter_reset")))
			return;

		String meterScale = arguments.get("meter_scale");
		String meterZero = arguments.get("meter_zero");
		ZWaveMeterValueEvent meterEvent = (ZWaveMeterValueEvent)event;

		// Don't trigger event if this item is bound to another sensor type
		if (meterScale != null && MeterScale.getMeterScale(meterScale) != meterEvent.getMeterScale())
			return;

		Object val = event.getValue();

		// If we've set a zero, then anything below this value needs to be considered ZERO
		if (meterZero != null) {
			if(((BigDecimal)val).doubleValue() <= Double.parseDouble(meterZero))
				val = BigDecimal.ZERO;
		}

		State state = converter.convertFromValueToState(val);
		this.getEventPublisher().postUpdate(item.getName(), state);
	}

	/**
	 * {@inheritDoc}
	 */
	@Override
	public void receiveCommand(Item item, Command command, ZWaveNode node,
			ZWaveMeterCommandClass commandClass, int endpointId, Map<String,String> arguments) {
		
		// It's not an ON command from a button switch, do not reset
		if (command != OnOffType.ON)
			return;
		
		// send reset message
		SerialMessage serialMessage = node.encapsulate(commandClass.getResetMessage(), commandClass, endpointId);
		this.getController().sendData(serialMessage);
		
		// poll the device
		for (SerialMessage serialGetMessage : commandClass.getDynamicValues()) {
			this.getController().sendData(node.encapsulate(serialGetMessage, commandClass, endpointId));
		}
	}

	/**
	 * {@inheritDoc}
	 */
	@Override
	int getRefreshInterval() {
		return REFRESH_INTERVAL;
	}
}<|MERGE_RESOLUTION|>--- conflicted
+++ resolved
@@ -88,11 +88,7 @@
 	@Override
 	public void handleEvent(ZWaveCommandClassValueEvent event, Item item, Map<String,String> arguments) {
 		ZWaveStateConverter<?,?> converter = this.getStateConverter(item, event.getValue());
-<<<<<<< HEAD
-
-=======
 		
->>>>>>> 7a259c90
 		if (converter == null) {
 			logger.warn("No converter found for item = {}, node = {} endpoint = {}, ignoring event.", item.getName(), event.getNodeId(), event.getEndpoint());
 			return;
