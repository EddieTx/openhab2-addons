<?xml version="1.0" encoding="MACROMAN"?>
<project xmlns:xsi="http://www.w3.org/2001/XMLSchema-instance" xmlns="http://maven.apache.org/POM/4.0.0" xsi:schemaLocation="http://maven.apache.org/POM/4.0.0 http://maven.apache.org/maven-v4_0_0.xsd">

  <parent>
    <groupId>org.openhab</groupId>
    <artifactId>bundles</artifactId>
    <version>1.1.0-SNAPSHOT</version>
  </parent>

  <modelVersion>4.0.0</modelVersion>
  <groupId>org.openhab.bundles</groupId>
  <artifactId>binding</artifactId>

  <name>openHAB Bindings</name>

  <packaging>pom</packaging>

  <modules>
    <module>org.openhab.binding.bluetooth</module>
    <module>org.openhab.binding.knx</module>
    <module>org.openhab.binding.knx.test</module>
    <module>org.openhab.binding.serial</module>
    <module>org.openhab.binding.onewire</module>
    <module>org.openhab.binding.wol</module>
    <module>org.openhab.binding.networkhealth</module>
    <module>org.openhab.binding.exec</module>
    <module>org.openhab.binding.exec.test</module>
    <module>org.openhab.binding.http</module>
    <module>org.openhab.binding.http.test</module>
    <module>org.openhab.binding.fritzbox</module>
    <module>org.openhab.binding.ntp</module>
    <module>org.openhab.binding.mpd</module>
    <module>org.openhab.binding.vdr</module>
    <module>org.openhab.binding.asterisk</module>
    <module>org.openhab.binding.snmp</module>
    <module>org.openhab.binding.sonos</module>
    <module>org.openhab.binding.configadmin</module>
    <module>org.openhab.binding.novelanheatpump</module>
    <module>org.openhab.binding.cups</module>
    <module>org.openhab.binding.ihc</module>
    <module>org.openhab.binding.tcp</module>
    <module>org.openhab.binding.plugwise</module>
<<<<<<< HEAD
    <module>org.openhab.binding.modbus</module>
=======
    <module>org.openhab.binding.plcbus</module>
>>>>>>> 93e9d3d8
  </modules>

</project><|MERGE_RESOLUTION|>--- conflicted
+++ resolved
@@ -40,11 +40,8 @@
     <module>org.openhab.binding.ihc</module>
     <module>org.openhab.binding.tcp</module>
     <module>org.openhab.binding.plugwise</module>
-<<<<<<< HEAD
     <module>org.openhab.binding.modbus</module>
-=======
     <module>org.openhab.binding.plcbus</module>
->>>>>>> 93e9d3d8
   </modules>
 
 </project>