<?xml version="1.0" encoding="UTF-8"?>
<project xmlns="http://maven.apache.org/POM/4.0.0" xmlns:xsi="http://www.w3.org/2001/XMLSchema-instance" xsi:schemaLocation="http://maven.apache.org/POM/4.0.0 http://maven.apache.org/maven-v4_0_0.xsd">

  <parent>
    <groupId>org.openhab</groupId>
    <artifactId>bundles</artifactId>
    <version>1.8.0-SNAPSHOT</version>
  </parent>

  <modelVersion>4.0.0</modelVersion>
  <groupId>org.openhab.bundles</groupId>
  <artifactId>action</artifactId>

  <name>openHAB Actions</name>

  <packaging>pom</packaging>

  <modules>
    <module>org.openhab.action.mail</module>
    <module>org.openhab.action.prowl</module>
    <module>org.openhab.action.pushover</module>
    <module>org.openhab.action.squeezebox</module>
    <module>org.openhab.action.twitter</module>
    <module>org.openhab.action.xbmc</module>
    <module>org.openhab.action.xmpp</module>
	<module>org.openhab.action.xpl</module>
    <module>org.openhab.action.nma</module>
    <module>org.openhab.action.homematic</module>
    <module>org.openhab.action.openwebif</module>
    <module>org.openhab.action.weather</module>
    <module>org.openhab.action.mios</module>
    <module>org.openhab.action.astro</module>
    <module>org.openhab.action.tinkerforge</module>
    <module>org.openhab.action.harmonyhub</module>
<<<<<<< HEAD
    <module>org.openhab.action.ecobee</module>
=======
    <module>org.openhab.action.mqtt</module>

>>>>>>> aee5944f
  </modules>

</project><|MERGE_RESOLUTION|>--- conflicted
+++ resolved
@@ -32,12 +32,8 @@
     <module>org.openhab.action.astro</module>
     <module>org.openhab.action.tinkerforge</module>
     <module>org.openhab.action.harmonyhub</module>
-<<<<<<< HEAD
     <module>org.openhab.action.ecobee</module>
-=======
     <module>org.openhab.action.mqtt</module>
-
->>>>>>> aee5944f
   </modules>
 
 </project>